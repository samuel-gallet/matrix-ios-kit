--- conflicted
+++ resolved
@@ -1539,20 +1539,7 @@
     {
         [self removeCellData:bubbleData];
     }
-<<<<<<< HEAD
-
-=======
-    
-    // Update lastMessage if it has been replaced
-    if ([lastMessage.eventId isEqualToString:eventToReplace.eventId])
-    {
-        // The new event should have the same characteristics as localEcho: it should
-        // match [self lastMessageWithEventFormatter:] criteria and can replace it as
-        // as the last message
-        lastMessage = event;
-    }
-    
->>>>>>> 723a8c37
+
     // Update the delegate
     if (self.delegate)
     {

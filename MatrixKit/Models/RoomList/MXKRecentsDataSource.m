/*
 Copyright 2015 OpenMarket Ltd
 
 Licensed under the Apache License, Version 2.0 (the "License");
 you may not use this file except in compliance with the License.
 You may obtain a copy of the License at
 
 http://www.apache.org/licenses/LICENSE-2.0
 
 Unless required by applicable law or agreed to in writing, software
 distributed under the License is distributed on an "AS IS" BASIS,
 WITHOUT WARRANTIES OR CONDITIONS OF ANY KIND, either express or implied.
 See the License for the specific language governing permissions and
 limitations under the License.
 */

#import "MXKRecentsDataSource.h"

#import "NSBundle+MatrixKit.h"

#import "MXKConstants.h"

#import "MXKMediaManager.h"

@interface MXKRecentsDataSource ()
{
    /**
     Array of `MXSession` instances.
     */
    NSMutableArray *mxSessionArray;
    
    /**
     Array of `MXKSessionRecentsDataSource` instances (one by matrix session).
     */
    NSMutableArray *recentsDataSourceArray;
    
    /**
     The current search pattern list
     */
    NSArray* searchPatternsList;
    
    /*
     While muting a room, the dedicated rule might be deleted before creating a new one.
     The creation must be done after the deletion has been confirmed.
     The confirmation is done with a notification.
     */
    NSMutableDictionary* ruleDidUpdateObserverByRoomId;
    NSMutableDictionary* ruleDidFailUpdateObserverByRoomId;
}

@end

@implementation MXKRecentsDataSource

- (instancetype)init
{
    self = [super init];
    if (self)
    {
        mxSessionArray = [NSMutableArray array];
        recentsDataSourceArray = [NSMutableArray array];
        
        displayedRecentsDataSourceArray = [NSMutableArray array];
        shrinkedRecentsDataSourceArray = [NSMutableArray array];
        
        // Set default data and view classes
        [self registerCellDataClass:MXKRecentCellData.class forCellIdentifier:kMXKRecentCellIdentifier];
<<<<<<< HEAD
=======
        [self registerCellViewClass:MXKRecentTableViewCell.class forCellIdentifier:kMXKRecentCellIdentifier];
        
        ruleDidUpdateObserverByRoomId = [[NSMutableDictionary alloc] init];
        ruleDidFailUpdateObserverByRoomId = [[NSMutableDictionary alloc] init];
>>>>>>> 76a9ad70
    }
    return self;
}

- (instancetype)initWithMatrixSession:(MXSession *)matrixSession
{
    self = [self init];
    if (self)
    {
        [self addMatrixSession:matrixSession];
    }
    return self;
}

- (void)addMatrixSession:(MXSession *)matrixSession
{
    MXKSessionRecentsDataSource *recentsDataSource = [[MXKSessionRecentsDataSource alloc] initWithMatrixSession:matrixSession];
    
    if (recentsDataSource)
    {
        // Report the shared event formatter (if any)
        if (_eventFormatter)
        {
            recentsDataSource.eventFormatter = _eventFormatter;
        }
        
        // Set the actual data and view classes
        [recentsDataSource registerCellDataClass:[self cellDataClassForCellIdentifier:kMXKRecentCellIdentifier] forCellIdentifier:kMXKRecentCellIdentifier];
        
        [mxSessionArray addObject:matrixSession];
        
        recentsDataSource.delegate = self;
        [recentsDataSourceArray addObject:recentsDataSource];
        
        [recentsDataSource finalizeInitialization];
        
        if (self.delegate && [self.delegate respondsToSelector:@selector(dataSource:didAddMatrixSession:)])
        {
            [self.delegate dataSource:self didAddMatrixSession:matrixSession];
        }
        
        // Check the current state of the data source
        [self dataSource:recentsDataSource didStateChange:recentsDataSource.state];
    }
}

- (void)removeMatrixSession:(MXSession*)matrixSession
{
    for (NSUInteger index = 0; index < mxSessionArray.count; index++)
    {
        MXSession *mxSession = [mxSessionArray objectAtIndex:index];
        if (mxSession == matrixSession)
        {
            MXKSessionRecentsDataSource *recentsDataSource = [recentsDataSourceArray objectAtIndex:index];
            [recentsDataSource destroy];
            
            [displayedRecentsDataSourceArray removeObject:recentsDataSource];
            
            [recentsDataSourceArray removeObjectAtIndex:index];
            [mxSessionArray removeObjectAtIndex:index];
            
            // Loop on 'didCellChange' method to let inherited 'MXKRecentsDataSource' class handle this removed data source.
            [self dataSource:recentsDataSource didCellChange:nil];
            
            if (self.delegate && [self.delegate respondsToSelector:@selector(dataSource:didRemoveMatrixSession:)])
            {
                [self.delegate dataSource:self didRemoveMatrixSession:matrixSession];
            }
            
            break;
        }
    }
}

#pragma mark - MXKDataSource overridden

- (MXSession*)mxSession
{
    if (mxSessionArray.count > 1)
    {
        NSLog(@"[MXKRecentsDataSource] CAUTION: mxSession property is not relevant in case of multi-sessions (%tu)", mxSessionArray.count);
    }
    
    // TODO: This property is not well adapted in case of multi-sessions
    // We consider by default the first added session as the main one...
    if (mxSessionArray.count)
    {
        return [mxSessionArray firstObject];
    }
    return nil;
}

- (MXKDataSourceState)state
{
    // Manage a global state based on the state of each internal data source.
    
    MXKDataSourceState currentState = MXKDataSourceStateUnknown;
    MXKSessionRecentsDataSource *dataSource;
    
    if (recentsDataSourceArray.count)
    { 
        dataSource = [recentsDataSourceArray firstObject];
        currentState = dataSource.state;
        
        // Deduce the current state according to the internal data sources
        for (NSUInteger index = 1; index < recentsDataSourceArray.count; index++)
        {
            dataSource = [recentsDataSourceArray objectAtIndex:index];
            
            switch (dataSource.state)
            {
                case MXKDataSourceStateUnknown:
                    break;
                case MXKDataSourceStatePreparing:
                    currentState = MXKDataSourceStatePreparing;
                    break;
                case MXKDataSourceStateFailed:
                    if (currentState == MXKDataSourceStateUnknown)
                    {
                        currentState = MXKDataSourceStateFailed;
                    }
                    break;
                case MXKDataSourceStateReady:
                    if (currentState == MXKDataSourceStateUnknown || currentState == MXKDataSourceStateFailed)
                    {
                        currentState = MXKDataSourceStateReady;
                    }
                    break;
                    
                default:
                    break;
            }
        }
    }
    
    return currentState;
}

- (void)destroy
{
    // remove any observer
    if (ruleDidUpdateObserverByRoomId || ruleDidFailUpdateObserverByRoomId)
    {
        NSMutableArray *observers = [[NSMutableArray alloc] init];
        
        if (ruleDidUpdateObserverByRoomId)
        {
            [observers addObjectsFromArray:[ruleDidUpdateObserverByRoomId allValues]];
            ruleDidUpdateObserverByRoomId = nil;
        }
        
        if (ruleDidFailUpdateObserverByRoomId)
        {
            [observers addObjectsFromArray:[ruleDidFailUpdateObserverByRoomId allValues]];
            ruleDidFailUpdateObserverByRoomId = nil;
        }
        
        for(id observer in observers)
        {
            [[NSNotificationCenter defaultCenter] removeObserver:observer];
        }
    }
    
    for (MXKSessionRecentsDataSource *recentsDataSource in recentsDataSourceArray)
    {
        [recentsDataSource destroy];
    }
    displayedRecentsDataSourceArray = nil;
    recentsDataSourceArray = nil;
    shrinkedRecentsDataSourceArray = nil;
    mxSessionArray = nil;
    
    searchPatternsList = nil;
    
    [super destroy];
}

#pragma mark -

- (NSArray*)mxSessions
{
    return [NSArray arrayWithArray:mxSessionArray];
}

- (NSUInteger)displayedRecentsDataSourcesCount
{
    return displayedRecentsDataSourceArray.count;
}

- (NSUInteger)unreadCount
{
    NSUInteger unreadCount = 0;
    
    // Sum unreadCount of all ready data sources
    for (MXKSessionRecentsDataSource *recentsDataSource in displayedRecentsDataSourceArray)
    {
        unreadCount += recentsDataSource.unreadCount;
    }
    return unreadCount;
}

- (void)setEventFormatter:(MXKEventFormatter *)eventFormatter
{
    _eventFormatter = eventFormatter;
    
    // Report this formatter in all existing dataSource
    for (MXKSessionRecentsDataSource *recentsDataSource in recentsDataSourceArray)
    {
        recentsDataSource.eventFormatter = eventFormatter;
    }
}

- (void)markAllAsRead
{
    for (MXKSessionRecentsDataSource *recentsDataSource in displayedRecentsDataSourceArray)
    {
        [recentsDataSource markAllAsRead];
    }
}

- (void)searchWithPatterns:(NSArray*)patternsList
{
    searchPatternsList = patternsList;
    
    // CAUTION: Apply here the search pattern to all ready data sources (not only displayed ones).
    // Some data sources may have been removed from 'displayedRecentsDataSourceArray' during a previous search if no recent was matching.
    for (MXKSessionRecentsDataSource *recentsDataSource in recentsDataSourceArray)
    {
        if (recentsDataSource.state == MXKDataSourceStateReady)
        {
            [recentsDataSource searchWithPatterns:patternsList];
        }
    }
}

- (UIView *)viewForHeaderInSection:(NSInteger)section withFrame:(CGRect)frame
{
    UIView *sectionHeader = nil;
    
    if (displayedRecentsDataSourceArray.count > 1 && section < displayedRecentsDataSourceArray.count)
    {
        MXKSessionRecentsDataSource *recentsDataSource = [displayedRecentsDataSourceArray objectAtIndex:section];
        
        NSString* sectionTitle = recentsDataSource.mxSession.myUser.userId;
        
        if (recentsDataSource.unreadCount)
        {
            sectionTitle = [NSString stringWithFormat:@"%@ (%tu)", sectionTitle, recentsDataSource.unreadCount];
        }
        
        sectionHeader = [[UIView alloc] initWithFrame:frame];
        sectionHeader.backgroundColor = [UIColor colorWithRed:0.9 green:0.9 blue:0.9 alpha:1.0];
        
        // Add shrink button
        UIButton *shrinkButton = [UIButton buttonWithType:UIButtonTypeCustom];
        CGRect frame = sectionHeader.frame;
        frame.origin.x = frame.origin.y = 0;
        shrinkButton.frame = frame;
        shrinkButton.backgroundColor = [UIColor clearColor];
        [shrinkButton addTarget:self action:@selector(onButtonPressed:) forControlEvents:UIControlEventTouchUpInside];
        shrinkButton.tag = section;
        [sectionHeader addSubview:shrinkButton];
        sectionHeader.userInteractionEnabled = YES;
        
        // Add shrink icon
        UIImage *chevron;
        if ([shrinkedRecentsDataSourceArray indexOfObject:recentsDataSource] != NSNotFound)
        {
            chevron = [NSBundle mxk_imageFromMXKAssetsBundleWithName:@"disclosure"];
        }
        else
        {
            chevron = [NSBundle mxk_imageFromMXKAssetsBundleWithName:@"shrink"];
        }
        UIImageView *chevronView = [[UIImageView alloc] initWithImage:chevron];
        chevronView.contentMode = UIViewContentModeCenter;
        frame = chevronView.frame;
        frame.origin.x = sectionHeader.frame.size.width - frame.size.width - 8;
        frame.origin.y = (sectionHeader.frame.size.height - frame.size.height) / 2;
        chevronView.frame = frame;
        [sectionHeader addSubview:chevronView];
        chevronView.autoresizingMask = (UIViewAutoresizingFlexibleLeftMargin | UIViewAutoresizingFlexibleRightMargin);
        
        // Add label
        frame = sectionHeader.frame;
        frame.origin.x = 5;
        frame.origin.y = 5;
        frame.size.width = chevronView.frame.origin.x - 10;
        frame.size.height -= 10;
        UILabel *headerLabel = [[UILabel alloc] initWithFrame:frame];
        headerLabel.font = [UIFont boldSystemFontOfSize:16];
        headerLabel.backgroundColor = [UIColor clearColor];
        headerLabel.text = sectionTitle;
        [sectionHeader addSubview:headerLabel];
    }
    
    return sectionHeader;
}

- (id<MXKRecentCellDataStoring>)cellDataAtIndexPath:(NSIndexPath *)indexPath
{
    if (indexPath.section < displayedRecentsDataSourceArray.count)
    {
        MXKSessionRecentsDataSource *recentsDataSource = [displayedRecentsDataSourceArray objectAtIndex:indexPath.section];
        
        return [recentsDataSource cellDataAtIndex:indexPath.row];
    }
    return nil;
}

- (CGFloat)cellHeightAtIndexPath:(NSIndexPath *)indexPath
{
    if (indexPath.section < displayedRecentsDataSourceArray.count)
    {
        MXKSessionRecentsDataSource *recentsDataSource = [displayedRecentsDataSourceArray objectAtIndex:indexPath.section];
        
        return [recentsDataSource cellHeightAtIndex:indexPath.row];
    }
    return 0;
}

- (NSIndexPath*)cellIndexPathWithRoomId:(NSString*)roomId andMatrixSession:(MXSession*)matrixSession
{
    NSIndexPath *indexPath = nil;
    
    // Look for the right data source
    for (NSInteger section = 0; section < displayedRecentsDataSourceArray.count; section++)
    {
        MXKSessionRecentsDataSource *recentsDataSource = displayedRecentsDataSourceArray[section];
        if (recentsDataSource.mxSession == matrixSession)
        {
            // Check whether the source is not shrinked
            if ([shrinkedRecentsDataSourceArray indexOfObject:recentsDataSource] == NSNotFound)
            {
                // Look for the cell
                for (NSInteger index = 0; index < recentsDataSource.numberOfCells; index ++)
                {
                    id<MXKRecentCellDataStoring> recentCellData = [recentsDataSource cellDataAtIndex:index];
                    if ([roomId isEqualToString:recentCellData.roomDataSource.roomId])
                    {
                        // Got it
                        indexPath = [NSIndexPath indexPathForRow:index inSection:section];
                        break;
                    }
                }
            }
            break;
        }
    }
    
    return indexPath;
}

#pragma mark - UITableViewDataSource

- (NSInteger)numberOfSectionsInTableView:(UITableView *)tableView
{
    // Check whether all data sources are ready before rendering recents
    if (self.state == MXKDataSourceStateReady)
    {
        return displayedRecentsDataSourceArray.count;
    }
    return 0;
}

- (NSInteger)tableView:(UITableView *)tableView numberOfRowsInSection:(NSInteger)section
{
    if (section < displayedRecentsDataSourceArray.count)
    {
        MXKSessionRecentsDataSource *recentsDataSource = [displayedRecentsDataSourceArray objectAtIndex:section];
        
        // Check whether the source is shrinked
        if ([shrinkedRecentsDataSourceArray indexOfObject:recentsDataSource] == NSNotFound)
        {
            return recentsDataSource.numberOfCells;
        }
    }
    
    return 0;
}

- (UITableViewCell *)tableView:(UITableView *)tableView cellForRowAtIndexPath:(NSIndexPath *)indexPath
{
    if (indexPath.section < displayedRecentsDataSourceArray.count && self.delegate)
    {
        MXKSessionRecentsDataSource *recentsDataSource = [displayedRecentsDataSourceArray objectAtIndex:indexPath.section];
        
        id<MXKRecentCellDataStoring> roomData = [recentsDataSource cellDataAtIndex:indexPath.row];
        
        NSString *cellIdentifier = [self.delegate cellReuseIdentifierForCellData:roomData];
        if (cellIdentifier)
        {
            UITableViewCell<MXKCellRendering> *cell  = [tableView dequeueReusableCellWithIdentifier:cellIdentifier forIndexPath:indexPath];
            
            // Make the bubble display the data
            [cell render:roomData];
            
            return cell;
        }
    }
    return nil;
}

- (BOOL)tableView:(UITableView *)tableView canEditRowAtIndexPath:(NSIndexPath *)indexPath
{
    // Return NO if you do not want the specified item to be editable.
    return YES;
}

- (void)tableView:(UITableView *)tableView commitEditingStyle:(UITableViewCellEditingStyle)editingStyle forRowAtIndexPath:(NSIndexPath *)indexPath
{
    if (editingStyle == UITableViewCellEditingStyleDelete)
    {
        [self leaveRoomAtIndexPath:indexPath];
    }
}

#pragma mark - MXKDataSourceDelegate

- (Class<MXKCellRendering>)cellViewClassForCellData:(MXKCellData*)cellData
{
    // Retrieve the class from the delegate here
    if (self.delegate)
    {
        return [self.delegate cellViewClassForCellData:cellData];
    }
    
    return nil;
}

- (NSString *)cellReuseIdentifierForCellData:(MXKCellData*)cellData
{
    // Retrieve the identifier from the delegate here
    if (self.delegate)
    {
        return [self.delegate cellReuseIdentifierForCellData:cellData];
    }
    
    return nil;
}

- (void)dataSource:(MXKDataSource*)dataSource didCellChange:(id)changes
{
    // Keep update readyRecentsDataSourceArray by checking number of cells
    if (dataSource.state == MXKDataSourceStateReady)
    {
        MXKSessionRecentsDataSource *recentsDataSource = (MXKSessionRecentsDataSource*)dataSource;
        
        if (recentsDataSource.numberOfCells)
        {
            // Check whether the data source must be added
            if ([displayedRecentsDataSourceArray indexOfObject:recentsDataSource] == NSNotFound)
            {
                // Add this data source first
                [self dataSource:dataSource didStateChange:dataSource.state];
                return;
            }
        }
        else
        {
            // Check whether this data source must be removed
            if ([displayedRecentsDataSourceArray indexOfObject:recentsDataSource] != NSNotFound)
            {
                [displayedRecentsDataSourceArray removeObject:recentsDataSource];
                
                // Loop on 'didCellChange' method to let inherited 'MXKRecentsDataSource' class handle this removed data source.
                [self dataSource:recentsDataSource didCellChange:nil];
                return;
            }
        }
    }
    
    // Notify delegate
    [self.delegate dataSource:self didCellChange:changes];
}

- (void)dataSource:(MXKDataSource*)dataSource didStateChange:(MXKDataSourceState)state
{
    // Update list of ready data sources
    MXKSessionRecentsDataSource *recentsDataSource = (MXKSessionRecentsDataSource*)dataSource;
    if (dataSource.state == MXKDataSourceStateReady && recentsDataSource.numberOfCells)
    {
        if ([displayedRecentsDataSourceArray indexOfObject:recentsDataSource] == NSNotFound)
        {
            // Add this new recents data source.
            if (!displayedRecentsDataSourceArray.count)
            {
                [displayedRecentsDataSourceArray addObject:recentsDataSource];
            }
            else
            {
                // To display multiple accounts in a consistent order, we sort the recents data source by considering the account user id (alphabetic order).
                NSUInteger index;
                for (index = 0; index < displayedRecentsDataSourceArray.count; index++)
                {
                    MXKSessionRecentsDataSource *currentRecentsDataSource = displayedRecentsDataSourceArray[index];
                    if ([currentRecentsDataSource.mxSession.myUser.userId compare:recentsDataSource.mxSession.myUser.userId] == NSOrderedDescending)
                    {
                        break;
                    }
                }
                
                // Insert this data source
                [displayedRecentsDataSourceArray insertObject:recentsDataSource atIndex:index];
            }
            
            // Check whether a search session is in progress
            if (searchPatternsList)
            {
                [recentsDataSource searchWithPatterns:searchPatternsList];
            }
            else
            {
                // Loop on 'didCellChange' method to let inherited 'MXKRecentsDataSource' class handle this new added data source.
                [self dataSource:recentsDataSource didCellChange:nil];
            }
        }
    }
    else if ([displayedRecentsDataSourceArray indexOfObject:recentsDataSource] != NSNotFound)
    {
        [displayedRecentsDataSourceArray removeObject:recentsDataSource];
        
        // Loop on 'didCellChange' method to let inherited 'MXKRecentsDataSource' class handle this removed data source.
        [self dataSource:recentsDataSource didCellChange:nil];
    }
    
    if (self.delegate && [self.delegate respondsToSelector:@selector(dataSource:didStateChange:)])
    {
        [self.delegate dataSource:self didStateChange:self.state];
    }
}

#pragma mark - Action

- (IBAction)onButtonPressed:(id)sender
{
    if ([sender isKindOfClass:[UIButton class]])
    {
        UIButton *shrinkButton = (UIButton*)sender;
        
        if (shrinkButton.tag < displayedRecentsDataSourceArray.count)
        {
            MXKSessionRecentsDataSource *recentsDataSource = [displayedRecentsDataSourceArray objectAtIndex:shrinkButton.tag];
            
            NSUInteger index = [shrinkedRecentsDataSourceArray indexOfObject:recentsDataSource];
            if (index != NSNotFound)
            {
                // Disclose the
                [shrinkedRecentsDataSourceArray removeObjectAtIndex:index];
            }
            else
            {
                // Shrink the recents from this session
                [shrinkedRecentsDataSourceArray addObject:recentsDataSource];
            }
            
            // Loop on 'didCellChange' method to let inherited 'MXKRecentsDataSource' class handle change on this data source.
            [self dataSource:recentsDataSource didCellChange:nil];
        }
    }
}

#pragma mark - room actions
- (MXRoom*)getRoomAtIndexPath:(NSIndexPath *)indexPath
{
    // Leave the selected room
    id<MXKRecentCellDataStoring> recentCellData = [self cellDataAtIndexPath:indexPath];
    
    if (recentCellData)
    {
        return recentCellData.roomDataSource.room;
    }
    
    return nil;
}

- (void)leaveRoomAtIndexPath:(NSIndexPath *)indexPath
{
    MXRoom* room = [self getRoomAtIndexPath:indexPath];
    
    if (room)
    {
        // cancel pending uploads/downloads
        // they are useless by now
        [MXKMediaManager cancelDownloadsInCacheFolder:room.state.roomId];
        
        // TODO GFO cancel pending uploads related to this room
        
        [room leave:^{
            
            // Refresh table display
            if (self.delegate)
            {
                [self.delegate dataSource:self didCellChange:nil];
            }
            
        } failure:^(NSError *error) {
            
            NSLog(@"[MXKRecentsDataSource] Failed to leave room (%@) failed: %@", room.state.roomId, error);
            
            // Notify MatrixKit user
            [[NSNotificationCenter defaultCenter] postNotificationName:kMXKErrorNotification object:error];
        }];
    }
}

/**
 Update the room tag at the index path
 
 @param indexPath the index of the cell
 @param tag the new tag value
 */
- (void)updateRoomTagAtIndexPath:(NSIndexPath *)indexPath to:(NSString*)newtag
{
    MXRoom* room = [self getRoomAtIndexPath:indexPath];
    
    if (room)
    {
        NSString* oldTag = nil;
        
        // sanity cg
        if (room.accountData.tags && room.accountData.tags.count)
        {
            oldTag = [room.accountData.tags.allKeys objectAtIndex:0];
        }
        
        // support only kMXRoomTagFavourite or kMXRoomTagLowPriority tags by now
        if (![newtag isEqualToString:kMXRoomTagFavourite] && ![newtag isEqualToString:kMXRoomTagLowPriority])
        {
            newtag = nil;
        }
        
        NSString* tagOrder = [room.mxSession tagOrderToBeAtIndex:0 withTag:newtag];
        
        NSLog(@"[MXKRecentsDataSource] Update the room %@ tag from %@ to %@ with tag order %@", room.state.roomId, oldTag, newtag, tagOrder);
        
        [room replaceTag:oldTag
                   byTag:newtag
               withOrder:tagOrder
                 success: ^{
            
            // Refresh table display
            if (self.delegate)
            {
                [self.delegate dataSource:self didCellChange:nil];
            }
            
        } failure:^(NSError *error) {
            
            NSLog(@"[MXKRecentsDataSource] Failed to update the tag %@ of room (%@) failed: %@", newtag, room.state.roomId, error);
            
            // Notify MatrixKit user
            [[NSNotificationCenter defaultCenter] postNotificationName:kMXKErrorNotification object:error];
        }];
    }
}

- (MXPushRule*)getPushRulesForRoom:(MXRoom*)room
{
    if (room)
    {
        NSArray* rules = room.mxSession.notificationCenter.rules.global.room;
        
        // sanity checks
        if (rules)
        {
            for(MXPushRule* rule in rules)
            {
                // the rule id is the room Id
                // it is the server trick to avoid duplicated rule on the same room.
                if ([rule.ruleId isEqualToString:room.state.roomId])
                {
                    return rule;
                }
            }
        }
    }
    
    return nil;
}

/**
 Check if there is a push notification rules for the room at the position indexPath
 
 @param indexPath the index of the cell
 @return YES if there is a push rules.
 */
- (BOOL)isRoomNotifiedAtIndexPath:(NSIndexPath *)indexPath
{
    MXRoom* room = [self getRoomAtIndexPath:indexPath];
    MXPushRule* rule = [self getPushRulesForRoom:room];
    
    if (rule)
    {
        for (MXPushRuleAction *ruleAction in rule.actions)
        {
            if (ruleAction.actionType == MXPushRuleActionTypeDontNotify)
            {
                return !rule.enabled;
            }
        }
    }
    
    return YES;
}

- (void)muteRoomNotifications:(BOOL)mute atIndexPath:(NSIndexPath *)indexPath
{
    MXRoom* room = [self getRoomAtIndexPath:indexPath];
 
    // sanity check
    if (room)
    {
        BOOL isNotified = [self isRoomNotifiedAtIndexPath:indexPath];
        
        // check if the state is already in the right state
        if (isNotified == !mute)
        {
            return;
        }
        
        MXNotificationCenter* notificationCenter = room.mxSession.notificationCenter;
        MXPushRule* rule = [self getPushRulesForRoom:room];
        
        if (!mute)
        {
            // let the other notification rules manage the pushes.
            [notificationCenter removeRule:rule];
        }
        else
        {
            // user does not want to have push
            
            // if there is no rule
            if (!rule)
            {
                // add one
                [notificationCenter addRoomRule:room.state.roomId
                                                    notify:NO
                                                     sound:NO
                                                 highlight:NO];
            }
            else
            {
                // check if there is no pending update for this room
                if ([ruleDidUpdateObserverByRoomId objectForKey:room.state.roomId])
                {
                    // if there is one, ignore the current request
                    return;
                }
                
                
                // check if the user did not define one
                BOOL hasDontNotifyRule = NO;
                
                for (MXPushRuleAction *ruleAction in rule.actions)
                {
                    if (ruleAction.actionType == MXPushRuleActionTypeDontNotify)
                    {
                        hasDontNotifyRule = YES;
                        break;
                    }
                }
                
                // if the user defined one, use it
                if (hasDontNotifyRule)
                {
                    [notificationCenter enableRule:rule isEnabled:YES];
                }
                else
                {
                    // if the user defined a room rule
                    // the rule is deleted before adding new one
                    
                    id notificationCenterDidUpdateObserver = [[NSNotificationCenter defaultCenter] addObserverForName:kMXNotificationCenterDidUpdateRules object:nil queue:[NSOperationQueue mainQueue] usingBlock:^(NSNotification *note) {

                        MXPushRule* rule = [self getPushRulesForRoom:room];
                        
                        // check if the rule has been deleted
                        // there is no way to know if the notif is really for this rule..
                        if (!rule)
                        {
                            id observer = [ruleDidUpdateObserverByRoomId objectForKey:room.state.roomId];
                            
                            if (observer)
                            {
                                [[NSNotificationCenter defaultCenter] removeObserver:observer];
                                [ruleDidUpdateObserverByRoomId removeObjectForKey:room.state.roomId];
                            }
                            
                            observer = [ruleDidFailUpdateObserverByRoomId objectForKey:room.state.roomId];
                            
                            if (observer)
                            {
                                [[NSNotificationCenter defaultCenter] removeObserver:observer];
                                [ruleDidFailUpdateObserverByRoomId removeObjectForKey:room.state.roomId];
                            }
                            
                            // add one
                            [notificationCenter addRoomRule:room.state.roomId
                                                     notify:NO
                                                      sound:NO
                                                  highlight:NO];
                        }
                    }];
                    
                    id notificationCenterDidFailObserver = [[NSNotificationCenter defaultCenter] addObserverForName:kMXNotificationCenterDidFailRulesUpdate object:nil queue:[NSOperationQueue mainQueue] usingBlock:^(NSNotification *note) {

                        id observer = [ruleDidUpdateObserverByRoomId objectForKey:room.state.roomId];
                        
                        if (observer)
                        {
                            [[NSNotificationCenter defaultCenter] removeObserver:observer];
                            [ruleDidUpdateObserverByRoomId removeObjectForKey:room.state.roomId];
                        }
                        
                        observer = [ruleDidFailUpdateObserverByRoomId objectForKey:room.state.roomId];
                        
                        if (observer)
                        {
                            [[NSNotificationCenter defaultCenter] removeObserver:observer];
                            [ruleDidFailUpdateObserverByRoomId removeObjectForKey:room.state.roomId];
                        }
                    }];
                    
                    [ruleDidUpdateObserverByRoomId setObject:notificationCenterDidUpdateObserver forKey:room.state.roomId];
                    [ruleDidFailUpdateObserverByRoomId setObject:notificationCenterDidFailObserver forKey:room.state.roomId];
                    
                    // remove the rule notification
                    // the notifications are used to tell
                    [notificationCenter removeRule:rule];
                }
            }
        }
    }
}

@end<|MERGE_RESOLUTION|>--- conflicted
+++ resolved
@@ -65,13 +65,9 @@
         
         // Set default data and view classes
         [self registerCellDataClass:MXKRecentCellData.class forCellIdentifier:kMXKRecentCellIdentifier];
-<<<<<<< HEAD
-=======
-        [self registerCellViewClass:MXKRecentTableViewCell.class forCellIdentifier:kMXKRecentCellIdentifier];
-        
+
         ruleDidUpdateObserverByRoomId = [[NSMutableDictionary alloc] init];
         ruleDidFailUpdateObserverByRoomId = [[NSMutableDictionary alloc] init];
->>>>>>> 76a9ad70
     }
     return self;
 }

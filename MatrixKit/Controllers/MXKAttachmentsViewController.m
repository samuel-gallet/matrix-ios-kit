--- conflicted
+++ resolved
@@ -1077,27 +1077,12 @@
                 mediaCollectionViewCell.notificationObserver = nil;
             }
         }
-<<<<<<< HEAD
-        // Remove added view in custon view
-        NSArray *subViews = mediaCollectionViewCell.customView.subviews;
-        for (UIView *view in subViews)
-        {
-            [view removeFromSuperview];
-        }
-    }
-    
+    }
+  
     //tell the delegate that a new Attachment has been shown and pass eventId
     NSString *attachmentEventId = ((MXKAttachment *)attachments[cell.tag]).eventId;
     if ([self.delegate respondsToSelector:@selector(displayedNewAttachmentWithEventId:)]) {
         [self.delegate displayedNewAttachmentWithEventId:attachmentEventId];
-    }
-    
-    // Remove all gesture recognizers
-    while (cell.gestureRecognizers.count)
-    {
-        [cell removeGestureRecognizer:cell.gestureRecognizers[0]];
-=======
->>>>>>> e6f1d875
     }
 }
 

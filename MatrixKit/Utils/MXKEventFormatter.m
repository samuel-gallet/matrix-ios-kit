--- conflicted
+++ resolved
@@ -36,19 +36,11 @@
     MXSession *mxSession;
 
     /**
-<<<<<<< HEAD
      The default room summary updater from the MXSession.
      */
     MXRoomSummaryUpdater *defaultRoomSummaryUpdater;
 
     /**
-     The Markdown to HTML parser.
-     */
-    GHMarkdownParser *markdownParser;
-
-    /**
-=======
->>>>>>> 723a8c37
      The default CSS converted in DTCoreText object.
      */
     DTCSSStylesheet *dtCSS;
@@ -1367,17 +1359,17 @@
     return [defaultRoomSummaryUpdater session:session updateRoomSummary:summary withStateEvents:stateEvents];
 }
 
-- (BOOL)session:(MXSession *)session updateRoomSummary:(MXRoomSummary *)summary withLastEvent:(MXEvent *)event oldState:(MXRoomState *)oldState
+- (BOOL)session:(MXSession *)session updateRoomSummary:(MXRoomSummary *)summary withLastEvent:(MXEvent *)event state:(MXRoomState *)state
 {
     // Use the default updater as first pass
-    BOOL updated = [defaultRoomSummaryUpdater session:session updateRoomSummary:summary withLastEvent:event oldState:oldState];
+    BOOL updated = [defaultRoomSummaryUpdater session:session updateRoomSummary:summary withLastEvent:event state:state];
     if (updated)
     {
         // Then customise
 
         // Compute the text message
         MXKEventFormatterError error;
-        summary.lastMessageString = [self stringFromEvent:event withRoomState:oldState error:&error];
+        summary.lastMessageString = [self stringFromEvent:event withRoomState:state error:&error];
 
         // Store the potential error
         // @TODO: useful?
@@ -1403,7 +1395,7 @@
                 NSString *msgtype = event.content[@"msgtype"];
                 if ([msgtype isEqualToString:kMXMessageTypeEmote] == NO)
                 {
-                    NSString *senderDisplayName = [self senderDisplayNameForEvent:event withRoomState:oldState];
+                    NSString *senderDisplayName = [self senderDisplayNameForEvent:event withRoomState:state];
 
                     prefix = [NSString stringWithFormat:@"%@: ", senderDisplayName];
                 }
